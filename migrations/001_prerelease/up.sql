CREATE TABLE access_tokens (
    id BIGSERIAL PRIMARY KEY,
    user_id TEXT NOT NULL,
    value TEXT NOT NULL,
    revoked BOOLEAN NOT NULL DEFAULT FALSE,
    created_at TIMESTAMP NOT NULL DEFAULT now(),
    updated_at TIMESTAMP NOT NULL DEFAULT now()
);

CREATE TABLE account_data (
    id BIGSERIAL PRIMARY KEY,
    user_id TEXT NOT NULL,
    data_type TEXT NOT NULL,
    content TEXT NOT NULL,
    UNIQUE (user_id, data_type)
);

CREATE TABLE events (
    id TEXT NOT NULL PRIMARY KEY,
    ordering BIGSERIAL NOT NULL,
    room_id TEXT NOT NULL,
<<<<<<< HEAD
    sender TEXT NOT NULL,
=======
    user_id TEXT NOT NULL,
>>>>>>> ce17115b
    event_type TEXT NOT NULL,
    state_key TEXT,
    content TEXT NOT NULL,
    extra_content TEXT,
<<<<<<< HEAD
    origin_server_ts BIGSERIAL NOT NULL,
=======
    created_at TIMESTAMP NOT NULL DEFAULT now(),
>>>>>>> ce17115b
    UNIQUE (ordering)
);

CREATE TABLE filters (
    id BIGSERIAL PRIMARY KEY,
    user_id TEXT NOT NULL,
    content TEXT NOT NULL,
    UNIQUE (id, user_id)
);

CREATE TABLE presence_status (
    user_id TEXT PRIMARY KEY,
    event_id TEXT NOT NULL,
    presence TEXT NOT NULL,
    status_msg TEXT,
    updated_at TIMESTAMP NOT NULL DEFAULT now()
);

CREATE TABLE  presence_list (
    user_id TEXT NOT NULL,
    observed_user_id TEXT NOT NULL,
    PRIMARY KEY (user_id, observed_user_id)
);

CREATE TABLE profiles (
    id TEXT NOT NULL PRIMARY KEY,
    avatar_url TEXT,
    displayname TEXT,
    UNIQUE(id)
);

CREATE TABLE pushers (
    user_id TEXT NOT NULL,
    lang TEXT NOT NULL,
    kind TEXT NOT NULL,
    url TEXT,
    device_display_name TEXT NOT NULL,
    app_id TEXT NOT NULL,
    profile_tag TEXT,
    pushkey TEXT NOT NULL,
    app_display_name TEXT NOT NULL,
    PRIMARY KEY (user_id, app_id)
);

CREATE TABLE room_account_data (
    id BIGSERIAL PRIMARY KEY,
    user_id TEXT NOT NULL,
    room_id TEXT NOT NULL,
    data_type TEXT NOT NULL,
    content TEXT NOT NULL,
    UNIQUE (user_id, room_id, data_type)
);

CREATE TABLE room_aliases (
    alias TEXT NOT NULL PRIMARY KEY,
    room_id TEXT NOT NULL,
    user_id TEXT NOT NULL,
    servers TEXT[] NOT NULL,
    created_at TIMESTAMP NOT NULL DEFAULT now(),
    updated_at TIMESTAMP NOT NULL DEFAULT now()
);

CREATE TABLE room_memberships (
    event_id TEXT NOT NULL PRIMARY KEY,
    room_id TEXT NOT NULL,
    user_id TEXT NOT NULL,
    sender TEXT NOT NULL,
    membership TEXT NOT NULL,
    created_at TIMESTAMP NOT NULL DEFAULT now(),
    UNIQUE(room_id, user_id)
);

CREATE TABLE room_tags (
    id BIGSERIAL PRIMARY KEY,
    user_id TEXT NOT NULL,
    room_id TEXT NOT NULL,
    tag     TEXT NOT NULL,
    content TEXT NOT NULL,
    UNIQUE (user_id, room_id, tag)
);

CREATE TABLE rooms (
    id TEXT NOT NULL PRIMARY KEY,
    user_id TEXT NOT NULL,
    public BOOLEAN NOT NULL,
    created_at TIMESTAMP NOT NULL DEFAULT now()
);

CREATE TABLE transactions (
    path TEXT NOT NULL,
    access_token TEXT NOT NULL,
    response TEXT NOT NULL,
    PRIMARY KEY (path, access_token)
);

CREATE TABLE users (
    id TEXT NOT NULL PRIMARY KEY,
    password_hash TEXT NOT NULL,
    active BOOLEAN NOT NULL DEFAULT TRUE,
    created_at TIMESTAMP NOT NULL DEFAULT now(),
    updated_at TIMESTAMP NOT NULL DEFAULT now()
);<|MERGE_RESOLUTION|>--- conflicted
+++ resolved
@@ -19,20 +19,12 @@
     id TEXT NOT NULL PRIMARY KEY,
     ordering BIGSERIAL NOT NULL,
     room_id TEXT NOT NULL,
-<<<<<<< HEAD
     sender TEXT NOT NULL,
-=======
-    user_id TEXT NOT NULL,
->>>>>>> ce17115b
     event_type TEXT NOT NULL,
     state_key TEXT,
     content TEXT NOT NULL,
     extra_content TEXT,
-<<<<<<< HEAD
     origin_server_ts BIGSERIAL NOT NULL,
-=======
-    created_at TIMESTAMP NOT NULL DEFAULT now(),
->>>>>>> ce17115b
     UNIQUE (ordering)
 );
 
@@ -55,6 +47,21 @@
     user_id TEXT NOT NULL,
     observed_user_id TEXT NOT NULL,
     PRIMARY KEY (user_id, observed_user_id)
+);
+
+CREATE TABLE filters (
+    id BIGSERIAL PRIMARY KEY,
+    user_id TEXT NOT NULL,
+    content TEXT NOT NULL,
+    UNIQUE (id, user_id)
+);
+
+CREATE TABLE presence_status (
+    user_id TEXT PRIMARY KEY,
+    event_id TEXT NOT NULL,
+    presence TEXT NOT NULL,
+    status_msg TEXT,
+    updated_at TIMESTAMP NOT NULL DEFAULT now()
 );
 
 CREATE TABLE profiles (
