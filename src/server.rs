--- conflicted
+++ resolved
@@ -24,10 +24,7 @@
     GetPresenceList,
     GetPresenceStatus,
     GetPushers,
-<<<<<<< HEAD
-=======
     GetPushRules,
->>>>>>> ce17115b
     GetRoomAlias,
     GetTags,
     InviteToRoom,
@@ -149,11 +146,8 @@
         r0_router.post("/presence/list/:user_id", PostPresenceList::chain(), "post_presence_list");
         r0_router.get("/pushers", GetPushers::chain(), "pushers");
         r0_router.post("/pushers/set", SetPushers::chain(), "set_pushers");
-<<<<<<< HEAD
-=======
         r0_router.get("/pushrules/", GetPushRules::chain(), "get_push_rules");
         r0_router.get("/account/3pid", thrird_party, "third_party_account");
->>>>>>> ce17115b
 
         let mut r0 = Chain::new(r0_router);
 
